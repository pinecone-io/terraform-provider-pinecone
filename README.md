# Terraform Provider for Pinecone

[![Go
Reference](https://pkg.go.dev/badge/github.com/pinecone-io/terraform-provider-pinecone.svg)](https://pkg.go.dev/github.com/pinecone-io/terraform-provider-pinecone)
[![Go Report
Card](https://goreportcard.com/badge/github.com/pinecone-io/terraform-provider-pinecone)](https://goreportcard.com/report/github.com/pinecone-io/terraform-provider-pinecone)
![Github Actions 
Workflow](https://github.com/pinecone-io/terraform-provider-pinecone/actions/workflows/test.yml/badge.svg)
![GitHub release (latest by
date)](https://img.shields.io/github/v/release/pinecone-io/terraform-provider-pinecone)

The Terraform Provider for Pinecone allows Terraform to manage Pinecone resources.

Note: We take Terraform's security and our users' trust very seriously. If you
believe you have found a security issue in the Terraform Provider for Pinecone,
please responsibly disclose it by contacting us.

## Requirements

- [Terraform](https://www.terraform.io/downloads.html) >= v1.4.6
- [Go](https://golang.org/doc/install) >= 1.20. This is necessary to build the
  provider plugin.

## Installing the provider

The provider is registered in the official [Terraform 
registry](https://registry.terraform.io/providers/pinecone-io/pinecone/latest).
This enables the provider to be auto-installed when you run ```terraform
init```. You can also download the latest binary for your target platform from
the
[releases](https://github.com/pinecone-io/terraform-provider-pinecone/releases)
tab.

## Building the provider

Follow these steps to build the Terraform Provider for Pinecone: 

1. Clone the repository using the following command:

    ```
    sh $ git clone https://github.com/pinecone-io/terraform-provider-pinecone
    ```

1. Build the provider using the following command. The install directory depends
on the `GOPATH` environment variable.

    ```
    sh $ go install .  
    ```

## Usage

<<<<<<< HEAD
You can enable the provider in your terraform configurtion by add the folowing:
```terraform
terraform {
  required_providers {
    pinecone = {
      source = "pinecone-io/pinecone"
    }
  }
}
=======
You can enable the provider in your Terraform configuration by adding the
following to your Terraform configuration file:

```terraform 
terraform { 
  required_providers { 
    openai = { 
      source = "pinecone-io/pinecone" 
    } 
  } 
} 
>>>>>>> 4d122f51
```

You can configure the Pinecone client using environment variables to avoid
setting sensitive values in the Terraform configuration file. To do so, set
`PINECONE_API_KEY` to your Pinecone API Key.

## Documentation

Documentation can be found on the [Terraform
Registry](https://registry.terraform.io/providers/pinecone-io/pinecone/latest). 

## Examples

See the 
[examples](https://github.com/pinecone-io/terraform-provider-pinecone/tree/main/examples)
for example usage.

## Support

Please create an issue for any support requests.

## Contributing

Thank you to [skyscrapr](https://github.com/skyscrapr/) for developing this
Terraform Provider. The original repository can be found at
[skyscrapr/terraform-provider-pinecone](https://github.com/skyscrapr/terraform-provider-pinecone).
He continues to be the primary developer of this codebase.

We welcome all contributions. If you identify issues or improvements, please
create an issue or pull request.<|MERGE_RESOLUTION|>--- conflicted
+++ resolved
@@ -50,29 +50,17 @@
 
 ## Usage
 
-<<<<<<< HEAD
-You can enable the provider in your terraform configurtion by add the folowing:
-```terraform
-terraform {
-  required_providers {
-    pinecone = {
-      source = "pinecone-io/pinecone"
-    }
-  }
-}
-=======
 You can enable the provider in your Terraform configuration by adding the
 following to your Terraform configuration file:
 
 ```terraform 
 terraform { 
   required_providers { 
-    openai = { 
+    pinecone = { 
       source = "pinecone-io/pinecone" 
     } 
   } 
 } 
->>>>>>> 4d122f51
 ```
 
 You can configure the Pinecone client using environment variables to avoid
